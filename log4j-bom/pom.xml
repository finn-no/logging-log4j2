<?xml version="1.0" encoding="UTF-8"?>
<project xmlns="http://maven.apache.org/POM/4.0.0"
         xmlns:xsi="http://www.w3.org/2001/XMLSchema-instance"
         xsi:schemaLocation="http://maven.apache.org/POM/4.0.0 http://maven.apache.org/xsd/maven-4.0.0.xsd">
  <parent>
    <artifactId>log4j</artifactId>
    <groupId>org.apache.logging.log4j</groupId>
    <version>2.0-rc2-SNAPSHOT</version>
    <relativePath>../</relativePath>
  </parent>
  <modelVersion>4.0.0</modelVersion>
  <name>Apache Log4j 2 BOM</name>
  <description>Apache Log4j 2 Bill of Material</description>
  <artifactId>log4j-bom</artifactId>
  <packaging>pom</packaging>
  <dependencyManagement>
    <dependencies>
      <!-- Log4j API -->
      <dependency>
        <groupId>org.apache.logging.log4j</groupId>
        <artifactId>log4j-api</artifactId>
        <version>${project.version}</version>
      </dependency>
      <!-- Core Log4j -->
      <dependency>
        <groupId>org.apache.logging.log4j</groupId>
        <artifactId>log4j-core</artifactId>
        <version>${project.version}</version>
      </dependency>
      <!-- Legacy Log4j 1.2 API -->
      <dependency>
        <groupId>org.apache.logging.log4j</groupId>
        <artifactId>log4j-1.2-api</artifactId>
        <version>${project.version}</version>
      </dependency>
      <!-- Commons Logging Compatibility API -->
      <dependency>
        <groupId>org.apache.logging.log4j</groupId>
        <artifactId>log4j-jcl</artifactId>
        <version>${project.version}</version>
      </dependency>
      <!-- Apache Flume Bridge -->
      <dependency>
        <groupId>org.apache.logging.log4j</groupId>
        <artifactId>log4j-flume-ng</artifactId>
        <version>${project.version}</version>
      </dependency>
      <!-- JSP Tag Library -->
      <dependency>
        <groupId>org.apache.logging.log4j</groupId>
        <artifactId>log4j-taglib</artifactId>
        <version>${project.version}</version>
      </dependency>
      <!-- JMX GUI -->
      <dependency>
        <groupId>org.apache.logging.log4j</groupId>
        <artifactId>log4j-jmx-gui</artifactId>
        <version>${project.version}</version>
      </dependency>
      <!-- SLF4J Compatibility API -->
      <dependency>
        <groupId>org.apache.logging.log4j</groupId>
        <artifactId>log4j-slf4j-impl</artifactId>
        <version>${project.version}</version>
      </dependency>
<<<<<<< HEAD
      <!-- Streaming API -->
      <dependency>
        <groupId>org.apache.logging.log4j</groupId>
        <artifactId>log4j-streams</artifactId>
=======
      <!-- Web Application Support -->
      <dependency>
        <groupId>org.apache.logging.log4j</groupId>
        <artifactId>log4j-web</artifactId>
        <version>${project.version}</version>
      </dependency>
      <!-- NoSQL Appender Plugins -->
      <dependency>
        <groupId>org.apache.logging.log4j</groupId>
        <artifactId>log4j-nosql</artifactId>
>>>>>>> 0b614178
        <version>${project.version}</version>
      </dependency>
    </dependencies>
  </dependencyManagement>

</project><|MERGE_RESOLUTION|>--- conflicted
+++ resolved
@@ -63,12 +63,6 @@
         <artifactId>log4j-slf4j-impl</artifactId>
         <version>${project.version}</version>
       </dependency>
-<<<<<<< HEAD
-      <!-- Streaming API -->
-      <dependency>
-        <groupId>org.apache.logging.log4j</groupId>
-        <artifactId>log4j-streams</artifactId>
-=======
       <!-- Web Application Support -->
       <dependency>
         <groupId>org.apache.logging.log4j</groupId>
@@ -79,7 +73,12 @@
       <dependency>
         <groupId>org.apache.logging.log4j</groupId>
         <artifactId>log4j-nosql</artifactId>
->>>>>>> 0b614178
+        <version>${project.version}</version>
+      </dependency>
+      <!-- Streaming API -->
+      <dependency>
+        <groupId>org.apache.logging.log4j</groupId>
+        <artifactId>log4j-streams</artifactId>
         <version>${project.version}</version>
       </dependency>
     </dependencies>
